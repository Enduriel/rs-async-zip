--- conflicted
+++ resolved
@@ -83,11 +83,7 @@
 pub(crate) async fn read_cd<R: AsyncRead + AsyncSeek + Unpin>(
     reader: &mut R,
 ) -> Result<(Vec<ZipEntry>, Option<String>)> {
-<<<<<<< HEAD
-    const MAX_ENDING_LENGTH: u64 = (u16::MAX - 2) as u64;
-=======
     const MAX_ENDING_LENGTH: u64 = u16::MAX as u64 + 22;
->>>>>>> 97cd5419
 
     let length = reader.seek(SeekFrom::End(0)).await?;
     let seek_to = length.saturating_sub(MAX_ENDING_LENGTH);
